{
 "actions": [],
 "creation": "2023-12-23 15:18:36.906960",
 "doctype": "DocType",
 "engine": "InnoDB",
 "field_order": [
  "section_break_ceuu",
  "enabled",
  "is_verified",
  "is_subdomain",
  "is_root_domain",
  "column_break_lr3y",
  "tenant",
  "tenant_name",
  "domain_name",
  "dkim_rsa_key_size",
  "newsletter_retention",
  "dns_records_section",
  "dns_records",
  "agent_groups_section",
  "include_agent_groups",
  "column_break_vpyy",
  "exclude_agent_groups",
  "agents_section",
  "include_agents",
  "column_break_x6bd",
  "exclude_agents"
 ],
 "fields": [
  {
   "depends_on": "eval: doc.__islocal",
   "fieldname": "domain_name",
   "fieldtype": "Data",
   "label": "Domain Name",
   "no_copy": 1,
   "reqd": 1,
   "set_only_once": 1,
   "unique": 1
  },
  {
   "fieldname": "column_break_lr3y",
   "fieldtype": "Column Break"
  },
  {
   "depends_on": "dns_records",
   "fieldname": "dns_records",
   "fieldtype": "Table",
   "label": "DNS Records",
   "no_copy": 1,
   "options": "Mail Domain DNS Record",
   "read_only": 1
  },
  {
   "fieldname": "dns_records_section",
   "fieldtype": "Section Break"
  },
  {
   "default": "1",
   "depends_on": "eval: !doc.__islocal",
   "fieldname": "enabled",
   "fieldtype": "Check",
   "label": "Enabled",
   "search_index": 1
  },
  {
   "default": "0",
   "depends_on": "eval: !doc.__islocal",
   "fieldname": "is_verified",
   "fieldtype": "Check",
   "in_list_view": 1,
   "label": "Verified",
   "no_copy": 1,
   "permlevel": 1,
   "search_index": 1
  },
  {
   "fieldname": "newsletter_retention",
   "fieldtype": "Int",
   "label": "Newsletter Retention (Days)",
   "non_negative": 1,
   "search_index": 1
  },
  {
   "fieldname": "section_break_ceuu",
   "fieldtype": "Section Break"
  },
  {
   "default": "0",
   "depends_on": "eval: !doc.__islocal",
   "fieldname": "is_subdomain",
   "fieldtype": "Check",
   "label": "Subdomain",
   "no_copy": 1,
   "read_only": 1,
   "search_index": 1
  },
  {
   "fieldname": "dkim_rsa_key_size",
   "fieldtype": "Select",
   "label": "DKIM RSA Key Size",
   "options": "\n2048\n4096"
  },
  {
   "collapsible": 1,
   "collapsible_depends_on": "eval: doc.include_agents || doc.exclude_agents",
   "fieldname": "agents_section",
   "fieldtype": "Section Break",
   "label": "Agents"
  },
  {
   "fieldname": "include_agents",
   "fieldtype": "Small Text",
   "label": "Include Agents",
   "permlevel": 1
  },
  {
   "fieldname": "column_break_x6bd",
   "fieldtype": "Column Break"
  },
  {
   "fieldname": "exclude_agents",
   "fieldtype": "Small Text",
   "label": "Exclude Agents",
   "permlevel": 1
  },
  {
   "collapsible": 1,
   "collapsible_depends_on": "eval: doc.include_agent_groups || doc.exclude_agent_groups",
   "fieldname": "agent_groups_section",
   "fieldtype": "Section Break",
   "label": "Agent Groups"
  },
  {
   "fieldname": "include_agent_groups",
   "fieldtype": "Small Text",
   "label": "Include Agent Groups",
   "permlevel": 1
  },
  {
   "fieldname": "column_break_vpyy",
   "fieldtype": "Column Break"
  },
  {
   "fieldname": "exclude_agent_groups",
   "fieldtype": "Small Text",
   "label": "Exclude Agent Groups",
   "permlevel": 1
  },
  {
   "default": "0",
   "depends_on": "eval: doc.is_root_domain",
   "fieldname": "is_root_domain",
   "fieldtype": "Check",
   "label": "Root Domain",
   "no_copy": 1,
   "read_only": 1,
   "search_index": 1
  },
  {
   "fieldname": "tenant",
   "fieldtype": "Link",
   "in_list_view": 1,
   "in_standard_filter": 1,
   "label": "Tenant",
   "no_copy": 1,
   "options": "Mail Tenant",
   "permlevel": 1,
   "reqd": 1,
   "search_index": 1,
   "set_only_once": 1
  },
  {
   "fetch_from": "tenant.tenant_name",
   "fieldname": "tenant_name",
   "fieldtype": "Data",
   "hidden": 1,
   "label": "Tenant Name",
   "read_only": 1
  }
 ],
 "index_web_pages_for_search": 1,
 "links": [
  {
   "group": "Reference",
   "link_doctype": "Mail Domain Request",
   "link_fieldname": "domain_name"
  },
  {
   "group": "Reference",
   "link_doctype": "DKIM Key",
   "link_fieldname": "domain_name"
  },
  {
   "group": "Account",
   "link_doctype": "Mail Account Request",
   "link_fieldname": "domain_name"
  },
  {
   "group": "Account",
   "link_doctype": "Mail Account",
   "link_fieldname": "domain_name"
  },
  {
   "group": "Group & Alias",
   "link_doctype": "Mail Group",
   "link_fieldname": "domain_name"
  },
  {
   "group": "Group & Alias",
   "link_doctype": "Mail Alias",
   "link_fieldname": "domain_name"
  },
  {
   "group": "Mail",
   "link_doctype": "Incoming Mail",
   "link_fieldname": "domain_name"
  },
  {
   "group": "Mail",
   "link_doctype": "Outgoing Mail",
   "link_fieldname": "domain_name"
  },
  {
   "group": "Report",
   "link_doctype": "DMARC Report",
   "link_fieldname": "domain_name"
  }
 ],
<<<<<<< HEAD
 "modified": "2025-02-01 16:21:13.816735",
=======
 "modified": "2025-02-02 22:12:32.794504",
>>>>>>> b0a45d89
 "modified_by": "Administrator",
 "module": "Mail",
 "name": "Mail Domain",
 "naming_rule": "Set by user",
 "owner": "Administrator",
 "permissions": [
  {
   "create": 1,
   "delete": 1,
   "export": 1,
   "print": 1,
   "read": 1,
   "report": 1,
   "role": "System Manager",
   "write": 1
  },
  {
   "email": 1,
   "export": 1,
   "print": 1,
   "read": 1,
   "report": 1,
   "role": "Mail Admin",
   "write": 1
  },
  {
   "delete": 1,
   "email": 1,
   "export": 1,
   "permlevel": 1,
   "print": 1,
   "read": 1,
   "report": 1,
   "role": "System Manager",
   "share": 1,
   "write": 1
  },
  {
   "email": 1,
   "export": 1,
   "permlevel": 1,
   "print": 1,
   "read": 1,
   "report": 1,
   "role": "Mail Admin",
   "share": 1
  }
 ],
 "sort_field": "creation",
 "sort_order": "DESC",
 "states": [],
 "track_changes": 1
}<|MERGE_RESOLUTION|>--- conflicted
+++ resolved
@@ -226,11 +226,7 @@
    "link_fieldname": "domain_name"
   }
  ],
-<<<<<<< HEAD
- "modified": "2025-02-01 16:21:13.816735",
-=======
- "modified": "2025-02-02 22:12:32.794504",
->>>>>>> b0a45d89
+ "modified": "2025-02-03 16:21:13.816735",
  "modified_by": "Administrator",
  "module": "Mail",
  "name": "Mail Domain",
