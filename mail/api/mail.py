import re
from email.utils import parseaddr

import frappe
from bs4 import BeautifulSoup
from frappe.translate import get_all_translations
from frappe.utils import is_html

from mail.utils.cache import get_user_default_outgoing_email, get_user_mail_account
from mail.utils.user import has_role, is_system_manager


def check_app_permission() -> bool:
	"""Returns True if the user has permission to access the app."""

	user = frappe.session.user
	return has_role(user, "Mail User") or is_system_manager(user)


@frappe.whitelist(allow_guest=True)
def get_branding() -> dict:
	"""Returns branding information."""

	return {
		"brand_name": frappe.db.get_single_value("Website Settings", "app_name"),
		"brand_html": frappe.db.get_single_value("Website Settings", "brand_html"),
		"favicon": frappe.db.get_single_value("Website Settings", "favicon"),
	}


@frappe.whitelist(allow_guest=True)
def get_user_info() -> dict:
	"""Returns user information."""

	if frappe.session.user == "Guest":
		return None

	user = frappe.db.get_value(
		"User",
		frappe.session.user,
		["name", "email", "enabled", "user_image", "full_name", "user_type", "username", "api_key"],
		as_dict=1,
	)
	user["roles"] = frappe.get_roles(user.name)
	user.mail_user = "Mail User" in user.roles
	user.tenant = frappe.db.get_value("Tenant Member", {"user": frappe.session.user}, "parent")
	if user.tenant:
		user.tenant_name = frappe.db.get_value("Mail Tenant", user.tenant, "tenant_name")

	user.default_outgoing = get_user_default_mail_account(frappe.session.user)

	return user


@frappe.whitelist(allow_guest=True)
def get_translations() -> dict:
	"""Returns translations for the current user's language."""

	if frappe.session.user != "Guest":
		language = frappe.db.get_value("User", frappe.session.user, "language")
	else:
		language = frappe.db.get_single_value("System Settings", "language")

	return get_all_translations(language)


@frappe.whitelist()
def get_incoming_mails(start: int = 0) -> list:
	"""Returns incoming mails for the current user."""

	account = get_user_mail_account(frappe.session.user)
	mails = frappe.get_all(
		"Incoming Mail",
		{"receiver": account, "docstatus": 1},
		[
			"name",
			"sender",
			"body_html",
			"body_plain",
			"display_name",
			"subject",
			"creation",
			"in_reply_to_mail_name",
			"in_reply_to_mail_type",
			"message_id",
		],
		limit=50,
		start=start,
		order_by="created_at desc",
	)

	return get_mail_list(mails, "Incoming Mail")


@frappe.whitelist()
def get_sent_mails(start: int = 0) -> list:
	"""Returns sent mails for the current user."""

	return get_outgoing_mails("Sent", start)


@frappe.whitelist()
def get_draft_mails(start: int = 0) -> list:
	"""Returns draft mails for the current user."""

	return get_outgoing_mails("Draft", start)


def get_outgoing_mails(status: str, start: int = 0) -> list:
	"""Returns outgoing mails for the current user."""

	account = get_user_mail_account(frappe.session.user)

	if status == "Draft":
		docstatus = 0
		order_by = "modified desc"
	else:
		docstatus = 1
		# TODO: fix sorting
		order_by = "created_at desc"

	mails = frappe.get_all(
		"Outgoing Mail",
		{"sender": account, "docstatus": docstatus, "status": status},
		[
			"name",
			"subject",
			"sender",
			"body_html",
			"body_plain",
			"creation",
			"display_name",
			"in_reply_to_mail_name",
			"in_reply_to_mail_type",
			"message_id",
		],
		limit=50,
		start=start,
		order_by=order_by,
	)

	return get_mail_list(mails, "Outgoing Mail")


def get_mail_list(mails, mail_type) -> list:
	"""Returns a list of mails with additional details."""

	for mail in mails[:]:
		mail.mail_type = mail_type
		thread = get_list_thread(mail)
		thread_with_names = [email.name for email in thread]
		mails_in_original_list = [email for email in mails if email.name in thread_with_names]
		if len(mails_in_original_list) > 1:
			latest_mail = max(mails_in_original_list, key=lambda x: x.creation)
			mails_in_original_list.remove(latest_mail)

			for email in mails_in_original_list:
				mails.remove(email)

	for mail in mails:
		mail.latest_content = get_latest_content(mail.body_html, mail.body_plain)
		mail.snippet = get_snippet(mail.latest_content) if mail.latest_content else ""

	return mails


def get_list_thread(mail) -> list:
	"""Returns a list of mails in the thread."""

	thread = []
	processed = set()

	def add_to_thread(mail):
		if mail.name in processed:
			return
		processed.add(mail.name)
		thread.append(mail)

		if mail.in_reply_to_mail_name:
			reply_mail = get_mail_details(mail.in_reply_to_mail_name, mail.in_reply_to_mail_type, False)
			add_to_thread(reply_mail)
		if mail.message_id:
			replica_name = find_replica(mail, mail.mail_type)
			if replica_name:
				replica = get_mail_details(replica_name, reverse_type(mail.mail_type), False)
				add_to_thread(replica)

	add_to_thread(mail)
	return thread


def get_latest_content(html, plain) -> str:
	"""Returns the latest content from the mail."""

	content = html if html else plain
	if content is None:
		return ""

	if is_html(content):
		soup = BeautifulSoup(content, "html.parser")
		blockquote = soup.find("blockquote")
		if blockquote:
			blockquote.extract()
		return soup.get_text(strip=True)

	return content


def get_snippet(content) -> str:
	"""Returns a snippet of the content."""

	content = re.sub(
		r"(?<=[.,])(?=[^\s])", r" ", content
	)  # add space after . and , if not followed by a space
	return " ".join(content.split()[:50])


@frappe.whitelist()
def get_mail_thread(name, mail_type) -> list:
	"""Returns the mail thread for the given mail."""

	mail = get_mail_details(name, mail_type, True)
	mail.mail_type = mail_type

	original_replica = find_replica(mail, mail_type)

	thread = []
	visited = set()

	def get_thread(mail, thread):
		thread.append(mail)
		if mail.name in visited:
			return
		visited.add(mail.name)

		if mail.in_reply_to_mail_name:
			reply_mail = get_mail_details(mail.in_reply_to_mail_name, mail.in_reply_to_mail_type, True)
			get_thread(reply_mail, thread)

		replica = find_replica(mail, mail.mail_type)
		if replica and replica != name:
			replica_type = reverse_type(mail.mail_type)
			replica_mail = get_mail_details(replica, replica_type, True)
			replica_mail.mail_type = replica_type
			get_thread(replica_mail, thread)
		else:
			replies = []
			replies += gather_thread_replies(name)
			if original_replica:
				replies += gather_thread_replies(original_replica)

			for reply in replies:
				if reply.name not in visited:
					get_thread(reply, thread)

	get_thread(mail, thread)
	thread = remove_duplicates_and_sort(thread)
	return thread


def reverse_type(mail_type) -> str:
	"""Returns the reverse mail type."""

	return "Incoming Mail" if mail_type == "Outgoing Mail" else "Outgoing Mail"


def gather_thread_replies(mail_name) -> list:
	"""Gathers all replies in the thread."""

	thread = []
	thread += get_thread_from_replies("Outgoing Mail", mail_name)
	thread += get_thread_from_replies("Incoming Mail", mail_name)
	return thread


def get_thread_from_replies(mail_type, mail_name) -> list:
	"""Returns the thread from the replies."""

	replies = []
	emails = frappe.get_all(mail_type, {"in_reply_to_mail_name": mail_name, "docstatus": 1}, pluck="name")
	for email in emails:
		reply = get_mail_details(email, mail_type, True)
		reply.mail_type = mail_type
		replies.append(reply)

	return replies


def find_replica(mail, mail_type) -> str:
	"""Returns the replica of the mail."""

	replica_type = reverse_type(mail_type)
	return frappe.db.exists(replica_type, {"message_id": mail.message_id})


def remove_duplicates_and_sort(thread) -> list:
	"""Removes duplicates and sorts the thread."""

	seen = set()
	thread = [x for x in thread if x["name"] not in seen and not seen.add(x["name"])]
	thread = [x for x in thread if x["message_id"] not in seen and not seen.add(x["message_id"])]
	thread.sort(key=lambda x: x.creation)
	return thread


def get_mail_details(name: str, type: str, include_all_details: bool = False) -> dict:
	"""Returns the mail details."""

	fields = [
		"name",
		"subject",
		"body_html",
		"body_plain",
		"sender",
		"display_name",
		"creation",
		"modified",
		"message_id",
		"in_reply_to_mail_name",
		"in_reply_to_mail_type",
		"folder",
	]

	mail = frappe.db.get_value(type, name, fields, as_dict=1)
	mail.mail_type = type

	if not include_all_details:
		return mail

	if not mail.get("display_name"):
		mail.display_name = frappe.db.get_value("User", mail.sender, "full_name")

	mail.user_image = frappe.db.get_value("User", mail.sender, "user_image")
	mail.latest_content = get_latest_content(mail.body_html, mail.body_plain)
	mail.to = get_recipients(name, type, "To")
	mail.cc = get_recipients(name, type, "Cc")
	mail.bcc = get_recipients(name, type, "Bcc")
	mail.body_html = extract_email_body(mail.body_html)
	mail.mail_type = type
	return mail


def extract_email_body(html) -> str | None:
	"""Extracts the email body from the html content."""

	if not html:
		return
	soup = BeautifulSoup(html, "html.parser")
	email_body = soup.find("table", class_="email-body")
	if email_body:
		return email_body.find("div").prettify()
	return html


def get_recipients(name, type, recipient_type) -> list:
	"""Returns the recipients of the mail."""

	recipients = frappe.get_all(
		"Mail Recipient",
		{"parent": name, "parenttype": type, "type": recipient_type},
		["email", "display_name", "type"],
	)

	for recipient in recipients:
		if not recipient.display_name:
			recipient.display_name = frappe.db.get_value("User", recipient.email, "full_name")

	return recipients


@frappe.whitelist()
def get_mail_contacts(txt=None) -> list:
	"""Returns the mail contacts for the current user."""

	filters = {"user": frappe.session.user}
	if txt:
		filters["email"] = ["like", f"%{txt}%"]

	contacts = frappe.get_all("Mail Contact", filters=filters, fields=["email"])

	for contact in contacts:
		details = frappe.db.get_value(
			"User", {"email": contact.email}, ["user_image", "full_name", "email"], as_dict=1
		)
		if details:
			contact.update(details)

	return contacts


@frappe.whitelist()
<<<<<<< HEAD
=======
def get_default_outgoing() -> str | None:
	"""Returns the default email address of the user."""

	return get_user_default_outgoing_email(frappe.session.user)


@frappe.whitelist()
>>>>>>> 9b3502f5
def update_draft_mail(
	mail_id: str,
	from_: str,
	to: str | list[str],
	subject: str,
	cc: str | list[str] | None = None,
	bcc: str | list[str] | None = None,
	html: str | None = None,
	attachments: list[dict] | None = None,
	do_submit: bool = False,
):
	"""Update draft mail."""

	display_name, from_ = parseaddr(from_)

	doc = frappe.get_doc("Outgoing Mail", mail_id)
	doc.from_ = from_
	doc.display_name = display_name
	doc._update_recipients("To", to)
	doc._update_recipients("Cc", cc)
	doc._update_recipients("Bcc", bcc)
	doc.subject = subject
	doc.body_html = html
	doc.save()
	doc._add_attachment(attachments)

	if do_submit:
		doc.submit()


@frappe.whitelist()
def get_attachments(dt: str, dn: str):
	return frappe.get_all(
		"File",
		fields=["name", "file_name", "file_url", "file_size"],
		filters={"attached_to_name": dn, "attached_to_doctype": dt},
	)<|MERGE_RESOLUTION|>--- conflicted
+++ resolved
@@ -389,16 +389,6 @@
 
 
 @frappe.whitelist()
-<<<<<<< HEAD
-=======
-def get_default_outgoing() -> str | None:
-	"""Returns the default email address of the user."""
-
-	return get_user_default_outgoing_email(frappe.session.user)
-
-
-@frappe.whitelist()
->>>>>>> 9b3502f5
 def update_draft_mail(
 	mail_id: str,
 	from_: str,
