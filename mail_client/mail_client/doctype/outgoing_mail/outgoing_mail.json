{
 "actions": [],
 "creation": "2024-01-01 11:56:26.316031",
 "doctype": "DocType",
 "engine": "InnoDB",
 "field_order": [
  "folder",
  "sender",
  "display_name",
  "reply_to",
  "column_break_9ywf",
  "in_reply_to_mail_type",
  "in_reply_to_mail_name",
  "subject",
  "section_break_baaa",
  "recipients",
  "section_break_atoq",
  "custom_headers",
  "section_break_ijwo",
  "body_html",
  "raw_message",
  "body_plain",
  "section_break_ubzr",
  "error_log",
  "error_message",
  "more_info_tab",
  "status",
  "ip_address",
  "via_api",
  "is_newsletter",
  "column_break_d6p9",
  "domain_name",
  "token",
  "section_break_quhp",
  "message_id",
  "in_reply_to",
  "column_break_4zfa",
  "message_size",
  "section_break_093p",
  "created_at",
  "submitted_at",
  "transfer_started_at",
  "transfer_completed_at",
  "column_break_fvyv",
  "submitted_after",
  "transfer_started_after",
  "transfer_completed_after",
  "failed_count",
  "retry_after",
  "section_break_aafd",
  "tracking_id",
  "first_opened_at",
  "column_break_32ea",
  "open_count",
  "last_opened_at",
  "last_opened_from_ip",
  "section_break_kops",
  "message",
  "section_break_eh7n",
  "amended_from"
 ],
 "fields": [
  {
   "fieldname": "sender",
   "fieldtype": "Link",
   "in_list_view": 1,
   "in_standard_filter": 1,
   "label": "Sender",
   "options": "Mailbox",
   "reqd": 1,
   "search_index": 1
  },
  {
   "fieldname": "recipients",
   "fieldtype": "Table",
   "label": "Recipients",
   "options": "Mail Recipient",
   "search_index": 1
  },
  {
   "fieldname": "subject",
   "fieldtype": "Small Text",
   "in_standard_filter": 1,
   "label": "Subject"
  },
  {
   "fieldname": "column_break_9ywf",
   "fieldtype": "Column Break"
  },
  {
   "fieldname": "section_break_baaa",
   "fieldtype": "Section Break"
  },
  {
   "collapsible": 1,
   "collapsible_depends_on": "eval: doc.docstatus == 0",
   "fieldname": "section_break_ijwo",
   "fieldtype": "Section Break",
   "label": "Body"
  },
  {
   "default": "Draft",
   "depends_on": "eval: doc.docstatus != 0",
   "fieldname": "status",
   "fieldtype": "Select",
   "in_standard_filter": 1,
   "label": "Status",
   "no_copy": 1,
   "options": "Draft\nPending\nQueuing\nFailed\nQueued\nBlocked\nDeferred\nBounced\nPartially Sent\nSent\nCancelled",
   "read_only": 1,
   "reqd": 1,
   "search_index": 1
  },
  {
   "fieldname": "section_break_quhp",
   "fieldtype": "Section Break"
  },
  {
   "depends_on": "eval: doc.docstatus != 0",
   "fetch_from": "sender.domain_name",
   "fieldname": "domain_name",
   "fieldtype": "Link",
   "in_standard_filter": 1,
   "label": "Domain Name",
   "no_copy": 1,
   "options": "Mail Domain",
   "read_only": 1,
   "search_index": 1
  },
  {
   "fieldname": "column_break_d6p9",
   "fieldtype": "Column Break"
  },
  {
   "collapsible": 1,
   "fieldname": "section_break_kops",
   "fieldtype": "Section Break",
   "label": "Message"
  },
  {
   "fieldname": "body_plain",
   "fieldtype": "Code",
   "label": "Body Plain",
   "no_copy": 1,
   "read_only": 1
  },
  {
   "depends_on": "eval: !doc.raw_message",
   "fieldname": "body_html",
   "fieldtype": "HTML Editor",
   "label": "Body HTML",
   "no_copy": 1
  },
  {
   "fieldname": "custom_headers",
   "fieldtype": "Table",
   "label": "Custom Headers",
   "options": "Mail Header",
   "search_index": 1
  },
  {
   "collapsible": 1,
   "collapsible_depends_on": "eval: doc.custom_headers.length > 0",
   "fieldname": "section_break_atoq",
   "fieldtype": "Section Break",
   "label": "Custom Headers"
  },
  {
   "fieldname": "amended_from",
   "fieldtype": "Link",
   "label": "Amended From",
   "no_copy": 1,
   "options": "Outgoing Mail",
   "print_hide": 1,
   "read_only": 1,
   "search_index": 1
  },
  {
   "fieldname": "column_break_fvyv",
   "fieldtype": "Column Break"
  },
  {
   "fieldname": "message_id",
   "fieldtype": "Data",
   "ignore_xss_filter": 1,
   "in_standard_filter": 1,
   "label": "Message ID",
   "length": 255,
   "no_copy": 1,
   "read_only": 1,
   "search_index": 1
  },
  {
   "fieldname": "created_at",
   "fieldtype": "Datetime",
   "label": "Created At",
   "no_copy": 1,
   "read_only": 1,
   "search_index": 1
  },
  {
   "depends_on": "eval: doc.message_size",
   "fieldname": "message_size",
   "fieldtype": "Int",
   "label": "Message Size (Bytes)",
   "no_copy": 1,
   "non_negative": 1,
   "read_only": 1
  },
  {
   "fieldname": "tracking_id",
   "fieldtype": "Data",
   "label": "Tracking ID",
   "no_copy": 1,
   "read_only": 1,
   "unique": 1
  },
  {
   "fieldname": "column_break_4zfa",
   "fieldtype": "Column Break"
  },
  {
   "fieldname": "section_break_093p",
   "fieldtype": "Section Break"
  },
  {
   "fieldname": "section_break_aafd",
   "fieldtype": "Section Break"
  },
  {
   "fieldname": "column_break_32ea",
   "fieldtype": "Column Break"
  },
  {
   "depends_on": "eval: doc.first_opened_at",
   "fieldname": "first_opened_at",
   "fieldtype": "Datetime",
   "label": "First Opened At",
   "no_copy": 1,
   "read_only": 1,
   "search_index": 1
  },
  {
   "depends_on": "eval: doc.last_opened_at",
   "fieldname": "last_opened_at",
   "fieldtype": "Datetime",
   "label": "Last Opened At",
   "no_copy": 1,
   "read_only": 1,
   "search_index": 1
  },
  {
   "fieldname": "ip_address",
   "fieldtype": "Data",
   "label": "IP Address",
   "no_copy": 1,
   "read_only": 1,
   "search_index": 1
  },
  {
   "default": "0",
   "depends_on": "eval: doc.open_count",
   "fieldname": "open_count",
   "fieldtype": "Int",
   "label": "Open Count",
   "no_copy": 1,
   "non_negative": 1,
   "read_only": 1
  },
  {
   "depends_on": "eval: doc.last_opened_from_ip",
   "fieldname": "last_opened_from_ip",
   "fieldtype": "Data",
   "label": "Last Opened From IP",
   "no_copy": 1,
   "read_only": 1
  },
  {
   "default": "0",
   "depends_on": "eval: doc.via_api",
   "fieldname": "via_api",
   "fieldtype": "Check",
   "label": "API",
   "no_copy": 1,
   "read_only": 1,
   "search_index": 1
  },
  {
   "fieldname": "section_break_eh7n",
   "fieldtype": "Section Break"
  },
  {
   "fieldname": "more_info_tab",
   "fieldtype": "Tab Break",
   "label": "More Info"
  },
  {
   "fieldname": "message",
   "fieldtype": "Code",
   "label": "Message",
   "no_copy": 1,
   "read_only": 1
  },
  {
   "depends_on": "eval: doc.sender",
   "fetch_from": "sender.reply_to",
   "fetch_if_empty": 1,
   "fieldname": "reply_to",
   "fieldtype": "Data",
   "ignore_xss_filter": 1,
   "label": "Reply To",
   "length": 255
  },
  {
   "allow_on_submit": 1,
   "default": "Drafts",
   "depends_on": "eval: doc.docstatus != 0",
   "fieldname": "folder",
   "fieldtype": "Select",
   "label": "Folder",
   "no_copy": 1,
   "options": "Drafts\nSent\nTrash",
   "reqd": 1,
   "search_index": 1
  },
  {
   "fieldname": "raw_message",
   "fieldtype": "Code",
   "hidden": 1,
   "label": "Raw Message",
   "no_copy": 1,
   "read_only": 1
  },
  {
   "collapsible": 1,
   "fieldname": "section_break_ubzr",
   "fieldtype": "Section Break",
   "label": "Error"
  },
  {
   "fieldname": "submitted_at",
   "fieldtype": "Datetime",
   "label": "Submitted At",
   "no_copy": 1,
   "read_only": 1,
   "search_index": 1
  },
  {
   "depends_on": "eval: doc.submitted_at",
   "description": "Submitted At - Created At",
   "fieldname": "submitted_after",
   "fieldtype": "Float",
   "label": "Submitted After (Seconds)",
   "no_copy": 1,
   "non_negative": 1,
   "precision": "2",
   "read_only": 1
  },
  {
   "depends_on": "eval: doc.sender",
   "fetch_from": "sender.display_name",
   "fetch_if_empty": 1,
   "fieldname": "display_name",
   "fieldtype": "Data",
   "label": "Display Name"
  },
  {
   "default": "0",
   "depends_on": "eval: doc.is_newsletter",
   "fieldname": "is_newsletter",
   "fieldtype": "Check",
   "label": "Newsletter",
   "no_copy": 1,
   "read_only": 1,
   "search_index": 1
  },
  {
   "depends_on": "eval: doc.docstatus == 0",
   "fieldname": "in_reply_to_mail_type",
   "fieldtype": "Select",
   "hidden": 1,
   "label": "In Reply To Mail Type",
   "no_copy": 1,
   "options": "\nIncoming Mail\nOutgoing Mail",
   "read_only": 1,
   "search_index": 1
  },
  {
   "fieldname": "in_reply_to_mail_name",
   "fieldtype": "Dynamic Link",
   "label": "In Reply To",
   "no_copy": 1,
   "options": "in_reply_to_mail_type",
   "read_only": 1,
   "search_index": 1
  },
  {
   "fieldname": "in_reply_to",
   "fieldtype": "Data",
   "ignore_xss_filter": 1,
   "label": "In Reply To (Message ID)",
   "length": 255,
   "read_only": 1
  },
  {
   "fieldname": "transfer_completed_at",
   "fieldtype": "Datetime",
   "label": "Transfer Completed At",
   "no_copy": 1,
   "read_only": 1
  },
  {
   "depends_on": "eval: doc.transfer_completed_at",
   "description": "Transfer Completed At - Transfer Started At",
   "fieldname": "transfer_completed_after",
   "fieldtype": "Float",
   "label": "Transfer Completed After (Seconds)",
   "no_copy": 1,
   "non_negative": 1,
   "precision": "2",
   "read_only": 1
  },
  {
   "fieldname": "transfer_started_at",
   "fieldtype": "Datetime",
   "label": "Transfer Started At",
   "no_copy": 1,
   "read_only": 1
  },
  {
   "depends_on": "eval: doc.transfer_started_at",
   "description": "Transfer Started At - Submitted At",
   "fieldname": "transfer_started_after",
   "fieldtype": "Float",
   "label": "Transfer Started After (Seconds)",
   "no_copy": 1,
   "non_negative": 1,
   "precision": "2",
   "read_only": 1
  },
  {
   "fieldname": "token",
   "fieldtype": "Data",
   "label": "Token",
   "no_copy": 1,
   "read_only": 1,
   "unique": 1
  },
  {
   "fieldname": "error_message",
   "fieldtype": "Code",
   "label": "Error Message",
   "no_copy": 1,
   "read_only": 1
  },
  {
   "fieldname": "error_log",
   "fieldtype": "Code",
   "label": "Error Log",
   "no_copy": 1,
   "read_only": 1
  },
  {
   "default": "0",
   "depends_on": "eval: doc.failed_count",
   "fieldname": "failed_count",
   "fieldtype": "Int",
   "label": "Failed Count",
   "no_copy": 1,
   "non_negative": 1,
   "read_only": 1,
   "search_index": 1
  },
  {
   "depends_on": "eval: doc.failed_count",
   "fieldname": "retry_after",
   "fieldtype": "Datetime",
   "label": "Retry After",
   "no_copy": 1,
   "read_only": 1,
   "search_index": 1
  }
 ],
 "index_web_pages_for_search": 1,
 "is_submittable": 1,
 "links": [],
<<<<<<< HEAD
 "modified": "2024-11-22 14:34:10.362892",
=======
 "modified": "2024-12-02 13:23:32.322784",
>>>>>>> b77dba51
 "modified_by": "Administrator",
 "module": "Mail Client",
 "name": "Outgoing Mail",
 "owner": "Administrator",
 "permissions": [
  {
   "cancel": 1,
   "create": 1,
   "delete": 1,
   "export": 1,
   "print": 1,
   "read": 1,
   "report": 1,
   "role": "System Manager",
   "submit": 1,
   "write": 1
  },
  {
   "cancel": 1,
   "create": 1,
   "delete": 1,
   "export": 1,
   "print": 1,
   "read": 1,
   "report": 1,
   "role": "Mailbox User",
   "submit": 1,
   "write": 1
  },
  {
   "permlevel": 1,
   "read": 1,
   "role": "System Manager"
  }
 ],
 "show_title_field_in_link": 1,
 "sort_field": "creation",
 "sort_order": "DESC",
 "states": [],
 "title_field": "subject",
 "track_changes": 1
}<|MERGE_RESOLUTION|>--- conflicted
+++ resolved
@@ -484,11 +484,7 @@
  "index_web_pages_for_search": 1,
  "is_submittable": 1,
  "links": [],
-<<<<<<< HEAD
- "modified": "2024-11-22 14:34:10.362892",
-=======
- "modified": "2024-12-02 13:23:32.322784",
->>>>>>> b77dba51
+ "modified": "2024-12-02 14:23:32.322784",
  "modified_by": "Administrator",
  "module": "Mail Client",
  "name": "Outgoing Mail",
